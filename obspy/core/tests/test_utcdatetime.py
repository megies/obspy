# -*- coding: utf-8 -*-
from __future__ import (absolute_import, division, print_function,
                        unicode_literals)
from future.builtins import *  # NOQA @UnusedWildImport

import copy
import datetime
import unittest

import numpy as np

from obspy import UTCDateTime


# some Python version don't support negative timestamps
NO_NEGATIVE_TIMESTAMPS = False
try:  # pragma: no cover
    # this will fail at Win OS
    UTCDateTime(-44000).datetime
except:  # pragma: no cover
    NO_NEGATIVE_TIMESTAMPS = True


class UTCDateTimeTestCase(unittest.TestCase):
    """
    Test suite for obspy.core.utcdatetime.UTCDateTime.
    """
    def test_from_string(self):
        """
        Tests initialization from a given time string not ISO8601 compatible.
        """
        # some strange patterns
        dt = UTCDateTime("1970-01-01 12:23:34")
        self.assertEqual(dt, UTCDateTime(1970, 1, 1, 12, 23, 34))
        dt = UTCDateTime("1970,01,01,12:23:34")
        self.assertEqual(dt, UTCDateTime(1970, 1, 1, 12, 23, 34))
        dt = UTCDateTime("1970,001,12:23:34")
        self.assertEqual(dt, UTCDateTime(1970, 1, 1, 12, 23, 34))
        dt = UTCDateTime("20090701121212")
        self.assertEqual(dt, UTCDateTime(2009, 7, 1, 12, 12, 12))
        dt = UTCDateTime("19700101")
        self.assertEqual(dt, UTCDateTime(1970, 1, 1, 0, 0))
        # non ISO8601 strings should raise an exception
        self.assertRaises(Exception, UTCDateTime, "1970,001,12:23:34",
                          iso8601=True)

    def test_from_numpy_string(self):
        """
        Tests importing from NumPy strings.
        """
        # some strange patterns
        dt = UTCDateTime(np.string_("1970-01-01 12:23:34"))
        self.assertEqual(dt, UTCDateTime(1970, 1, 1, 12, 23, 34))
        dt = UTCDateTime(np.string_("1970,01,01,12:23:34"))
        self.assertEqual(dt, UTCDateTime(1970, 1, 1, 12, 23, 34))
        dt = UTCDateTime(np.string_("1970,001,12:23:34"))
        self.assertEqual(dt, UTCDateTime(1970, 1, 1, 12, 23, 34))
        dt = UTCDateTime(np.string_("20090701121212"))
        self.assertEqual(dt, UTCDateTime(2009, 7, 1, 12, 12, 12))
        dt = UTCDateTime(np.string_("19700101"))
        self.assertEqual(dt, UTCDateTime(1970, 1, 1, 0, 0))
        # non ISO8601 strings should raise an exception
        self.assertRaises(Exception, UTCDateTime,
                          np.string_("1970,001,12:23:34"), iso8601=True)

    def test_from_python_date_time(self):
        """
        Tests initialization from a given time string not ISO8601 compatible.
        """
        dt = UTCDateTime(datetime.datetime(1970, 1, 1, 12, 23, 34, 123456))
        self.assertEqual(dt, UTCDateTime(1970, 1, 1, 12, 23, 34, 123456))
        dt = UTCDateTime(datetime.datetime(1970, 1, 1, 12, 23, 34))
        self.assertEqual(dt, UTCDateTime(1970, 1, 1, 12, 23, 34))
        dt = UTCDateTime(datetime.datetime(1970, 1, 1))
        self.assertEqual(dt, UTCDateTime(1970, 1, 1))
        dt = UTCDateTime(datetime.date(1970, 1, 1))
        self.assertEqual(dt, UTCDateTime(1970, 1, 1))

    def test_from_numeric(self):
        """
        Tests initialization from a given a numeric value.
        """
        dt = UTCDateTime(0.0)
        self.assertEqual(dt, UTCDateTime(1970, 1, 1, 0, 0, 0))
        dt = UTCDateTime(1240561632.005)
        self.assertEqual(dt, UTCDateTime(2009, 4, 24, 8, 27, 12, 5000))
        dt = UTCDateTime(1240561632)
        self.assertEqual(dt, UTCDateTime(2009, 4, 24, 8, 27, 12))

    def test_from_iso_8601_calendar_date_string(self):
        """
        Tests initialization from a given ISO8601 calendar date representation.
        """
        # w/o trailing Z
        dt = UTCDateTime("2009-12-31T12:23:34.5")
        self.assertEqual(dt, UTCDateTime(2009, 12, 31, 12, 23, 34, 500000))
        dt = UTCDateTime("2009-12-31T12:23:34.500000")
        self.assertEqual(dt, UTCDateTime(2009, 12, 31, 12, 23, 34, 500000))
        dt = UTCDateTime("2009-12-31T12:23:34.000005")
        self.assertEqual(dt, UTCDateTime(2009, 12, 31, 12, 23, 34, 5))
        dt = UTCDateTime("2009-12-31T12:23:34")
        self.assertEqual(dt, UTCDateTime(2009, 12, 31, 12, 23, 34))
        dt = UTCDateTime("2009-12-31T12:23")
        self.assertEqual(dt, UTCDateTime(2009, 12, 31, 12, 23))
        dt = UTCDateTime("2009-12-31T12")
        self.assertEqual(dt, UTCDateTime(2009, 12, 31, 12))
        # enforce ISO8601 - no chance to detect that format
        dt = UTCDateTime("2009-12-31", iso8601=True)
        self.assertEqual(dt, UTCDateTime(2009, 12, 31))
        # compact
        dt = UTCDateTime("20091231T122334.5")
        self.assertEqual(dt, UTCDateTime(2009, 12, 31, 12, 23, 34, 500000))
        dt = UTCDateTime("20091231T122334.500000")
        self.assertEqual(dt, UTCDateTime(2009, 12, 31, 12, 23, 34, 500000))
        dt = UTCDateTime("20091231T122334.000005")
        self.assertEqual(dt, UTCDateTime(2009, 12, 31, 12, 23, 34, 5))
        dt = UTCDateTime("20091231T122334")
        self.assertEqual(dt, UTCDateTime(2009, 12, 31, 12, 23, 34))
        dt = UTCDateTime("20091231T1223")
        self.assertEqual(dt, UTCDateTime(2009, 12, 31, 12, 23))
        dt = UTCDateTime("20091231T12")
        self.assertEqual(dt, UTCDateTime(2009, 12, 31, 12))
        # enforce ISO8601 - no chance to detect that format
        dt = UTCDateTime("20091231", iso8601=True)
        self.assertEqual(dt, UTCDateTime(2009, 12, 31))
        # w/ trailing Z
        dt = UTCDateTime("2009-12-31T12:23:34.5Z")
        self.assertEqual(dt, UTCDateTime(2009, 12, 31, 12, 23, 34, 500000))
        dt = UTCDateTime("2009-12-31T12:23:34.500000Z")
        self.assertEqual(dt, UTCDateTime(2009, 12, 31, 12, 23, 34, 500000))
        dt = UTCDateTime("2009-12-31T12:23:34.000005Z")
        self.assertEqual(dt, UTCDateTime(2009, 12, 31, 12, 23, 34, 5))
        dt = UTCDateTime("2009-12-31T12:23:34Z")
        self.assertEqual(dt, UTCDateTime(2009, 12, 31, 12, 23, 34))
        dt = UTCDateTime("2009-12-31T12:23Z")
        self.assertEqual(dt, UTCDateTime(2009, 12, 31, 12, 23))
        dt = UTCDateTime("2009-12-31T12Z")
        self.assertEqual(dt, UTCDateTime(2009, 12, 31, 12))
        # compact
        dt = UTCDateTime("20091231T122334.5Z")
        self.assertEqual(dt, UTCDateTime(2009, 12, 31, 12, 23, 34, 500000))
        dt = UTCDateTime("20091231T122334.500000Z")
        self.assertEqual(dt, UTCDateTime(2009, 12, 31, 12, 23, 34, 500000))
        dt = UTCDateTime("20091231T122334.000005Z")
        self.assertEqual(dt, UTCDateTime(2009, 12, 31, 12, 23, 34, 5))
        dt = UTCDateTime("20091231T122334Z")
        self.assertEqual(dt, UTCDateTime(2009, 12, 31, 12, 23, 34))
        dt = UTCDateTime("20091231T1223Z")
        self.assertEqual(dt, UTCDateTime(2009, 12, 31, 12, 23))
        dt = UTCDateTime("20091231T12Z")
        self.assertEqual(dt, UTCDateTime(2009, 12, 31, 12))
        # time zones
        dt = UTCDateTime("2009-12-31T12:23:34-01:15")
        self.assertEqual(dt, UTCDateTime(2009, 12, 31, 13, 38, 34))
        dt = UTCDateTime("2009-12-31T12:23:34.5-01:15")
        self.assertEqual(dt, UTCDateTime(2009, 12, 31, 13, 38, 34, 500000))
        dt = UTCDateTime("2009-12-31T12:23:34.000005-01:15")
        self.assertEqual(dt, UTCDateTime(2009, 12, 31, 13, 38, 34, 5))
        dt = UTCDateTime("2009-12-31T12:23:34+01:15")
        self.assertEqual(dt, UTCDateTime(2009, 12, 31, 11, 8, 34))
        dt = UTCDateTime("2009-12-31T12:23:34.5+01:15")
        self.assertEqual(dt, UTCDateTime(2009, 12, 31, 11, 8, 34, 500000))
        dt = UTCDateTime("2009-12-31T12:23:34.000005+01:15")
        self.assertEqual(dt, UTCDateTime(2009, 12, 31, 11, 8, 34, 5))

    def test_from_iso_8601_ordinal_date_string(self):
        """
        Tests initialization from a given ISO8601 ordinal date representation.
        """
        # w/o trailing Z
        dt = UTCDateTime("2009-365T12:23:34.5")
        self.assertEqual(dt, UTCDateTime(2009, 12, 31, 12, 23, 34, 500000))
        dt = UTCDateTime("2009-001T12:23:34")
        self.assertEqual(dt, UTCDateTime(2009, 1, 1, 12, 23, 34))
        dt = UTCDateTime("2009-001T12:23")
        self.assertEqual(dt, UTCDateTime(2009, 1, 1, 12, 23))
        dt = UTCDateTime("2009-001T12")
        self.assertEqual(dt, UTCDateTime(2009, 1, 1, 12))
        dt = UTCDateTime("2009-355")
        self.assertEqual(dt, UTCDateTime(2009, 12, 21))
        # enforce ISO8601 - no chance to detect that format
        dt = UTCDateTime("2009-001", iso8601=True)
        self.assertEqual(dt, UTCDateTime(2009, 1, 1))
        # compact
        dt = UTCDateTime("2009365T122334.5")
        self.assertEqual(dt, UTCDateTime(2009, 12, 31, 12, 23, 34, 500000))
        dt = UTCDateTime("2009001T122334")
        self.assertEqual(dt, UTCDateTime(2009, 1, 1, 12, 23, 34))
        dt = UTCDateTime("2009001T1223")
        self.assertEqual(dt, UTCDateTime(2009, 1, 1, 12, 23))
        dt = UTCDateTime("2009001T12")
        self.assertEqual(dt, UTCDateTime(2009, 1, 1, 12))
        dt = UTCDateTime("2009355")
        self.assertEqual(dt, UTCDateTime(2009, 12, 21))
        # enforce ISO8601 - no chance to detect that format
        dt = UTCDateTime("2009001", iso8601=True)
        self.assertEqual(dt, UTCDateTime(2009, 1, 1))
        # w/ trailing Z
        dt = UTCDateTime("2009-365T12:23:34.5Z")
        self.assertEqual(dt, UTCDateTime(2009, 12, 31, 12, 23, 34, 500000))
        dt = UTCDateTime("2009-001T12:23:34Z")
        self.assertEqual(dt, UTCDateTime(2009, 1, 1, 12, 23, 34))
        dt = UTCDateTime("2009-001T12:23Z")
        self.assertEqual(dt, UTCDateTime(2009, 1, 1, 12, 23))
        dt = UTCDateTime("2009-001T12Z")
        self.assertEqual(dt, UTCDateTime(2009, 1, 1, 12))
        # compact
        dt = UTCDateTime("2009365T122334.5Z")
        self.assertEqual(dt, UTCDateTime(2009, 12, 31, 12, 23, 34, 500000))
        dt = UTCDateTime("2009001T122334Z")
        self.assertEqual(dt, UTCDateTime(2009, 1, 1, 12, 23, 34))
        dt = UTCDateTime("2009001T1223Z")
        self.assertEqual(dt, UTCDateTime(2009, 1, 1, 12, 23))
        dt = UTCDateTime("2009001T12Z")
        self.assertEqual(dt, UTCDateTime(2009, 1, 1, 12))

    def test_from__iso_8601_week_date_string(self):
        """
        Tests initialization from a given ISO8601 week date representation.
        """
        # w/o trailing Z
        dt = UTCDateTime("2009-W53-7T12:23:34.5")
        self.assertEqual(dt, UTCDateTime(2010, 1, 3, 12, 23, 34, 500000))
        dt = UTCDateTime("2009-W01-1T12:23:34")
        self.assertEqual(dt, UTCDateTime(2008, 12, 29, 12, 23, 34))
        dt = UTCDateTime("2009-W01-1T12:23")
        self.assertEqual(dt, UTCDateTime(2008, 12, 29, 12, 23))
        dt = UTCDateTime("2009-W01-1T12")
        self.assertEqual(dt, UTCDateTime(2008, 12, 29, 12))
        # enforce ISO8601 - no chance to detect that format
        dt = UTCDateTime("2009-W01-1", iso8601=True)
        self.assertEqual(dt, UTCDateTime(2008, 12, 29))
        # compact
        dt = UTCDateTime("2009W537T122334.5")
        self.assertEqual(dt, UTCDateTime(2010, 1, 3, 12, 23, 34, 500000))
        dt = UTCDateTime("2009W011T122334")
        self.assertEqual(dt, UTCDateTime(2008, 12, 29, 12, 23, 34))
        dt = UTCDateTime("2009W011T1223")
        self.assertEqual(dt, UTCDateTime(2008, 12, 29, 12, 23))
        dt = UTCDateTime("2009W011T12")
        self.assertEqual(dt, UTCDateTime(2008, 12, 29, 12))
        # enforce ISO8601 - no chance to detect that format
        dt = UTCDateTime("2009W011", iso8601=True)
        self.assertEqual(dt, UTCDateTime(2008, 12, 29))
        # w/ trailing Z
        dt = UTCDateTime("2009-W53-7T12:23:34.5Z")
        self.assertEqual(dt, UTCDateTime(2010, 1, 3, 12, 23, 34, 500000))
        dt = UTCDateTime("2009-W01-1T12:23:34Z")
        self.assertEqual(dt, UTCDateTime(2008, 12, 29, 12, 23, 34))
        dt = UTCDateTime("2009-W01-1T12:23Z")
        self.assertEqual(dt, UTCDateTime(2008, 12, 29, 12, 23))
        dt = UTCDateTime("2009-W01-1T12Z")
        self.assertEqual(dt, UTCDateTime(2008, 12, 29, 12))
        # compact
        dt = UTCDateTime("2009W537T122334.5Z")
        self.assertEqual(dt, UTCDateTime(2010, 1, 3, 12, 23, 34, 500000))
        dt = UTCDateTime("2009W011T122334Z")
        self.assertEqual(dt, UTCDateTime(2008, 12, 29, 12, 23, 34))
        dt = UTCDateTime("2009W011T1223Z")
        self.assertEqual(dt, UTCDateTime(2008, 12, 29, 12, 23))
        dt = UTCDateTime("2009W011T12Z")
        self.assertEqual(dt, UTCDateTime(2008, 12, 29, 12))

    def test_to_string(self):
        """
        Tests __str__ method.
        """
        dt = UTCDateTime(1970, 1, 1, 12, 23, 34)
        self.assertEqual(str(dt), '1970-01-01T12:23:34.000000Z')
        dt = UTCDateTime(1970, 1, 1, 12, 23, 34, 500000)
        self.assertEqual(str(dt), '1970-01-01T12:23:34.500000Z')
        dt = UTCDateTime(1970, 1, 1, 12, 23, 34.500000)
        self.assertEqual(str(dt), '1970-01-01T12:23:34.500000Z')
        dt = UTCDateTime(1970, 1, 1, 12, 23, 34, 5)
        self.assertEqual(str(dt), '1970-01-01T12:23:34.000005Z')
        dt = UTCDateTime(1970, 1, 1)
        self.assertEqual(str(dt), '1970-01-01T00:00:00.000000Z')

    def test_deepcopy(self):
        dt = UTCDateTime(1240561632.0050001)
        dt2 = copy.deepcopy(dt)
        dt += 68
        self.assertEqual(dt2.timestamp, 1240561632.0050001)
        self.assertEqual(dt.timestamp, 1240561700.0050001)

    def test_add(self):
        a = UTCDateTime(0.0)
        self.assertEqual(a + 1, UTCDateTime(1970, 1, 1, 0, 0, 1))
        self.assertEqual(a + int(1), UTCDateTime(1970, 1, 1, 0, 0, 1))
        self.assertEqual(a + np.int32(1), UTCDateTime(1970, 1, 1, 0, 0, 1))
        self.assertEqual(a + np.int64(1), UTCDateTime(1970, 1, 1, 0, 0, 1))
        self.assertEqual(a + np.float32(1), UTCDateTime(1970, 1, 1, 0, 0, 1))
        self.assertEqual(a + np.float64(1), UTCDateTime(1970, 1, 1, 0, 0, 1))
        self.assertEqual(
            a + 1.123456, UTCDateTime(1970, 1, 1, 0, 0, 1, 123456))
        self.assertEqual(
            a + 60 * 60 * 24 * 31 + 0.1,
            UTCDateTime(1970, 2, 1, 0, 0, 0, 100000))
        self.assertEqual(
            a + -0.5, UTCDateTime(1969, 12, 31, 23, 59, 59, 500000))
        td = datetime.timedelta(seconds=1)
        self.assertEqual(a + td, UTCDateTime(1970, 1, 1, 0, 0, 1))

    def test_sub(self):
        # 1
        start = UTCDateTime(2000, 1, 1, 0, 0, 0, 0)
        end = UTCDateTime(2000, 1, 1, 0, 0, 4, 995000)
        self.assertAlmostEqual(end - start, 4.995)
        # 2
        start = UTCDateTime(1000, 1, 1, 0, 0, 0, 0)
        end = UTCDateTime(1000, 1, 1, 0, 0, 4, 0)
        self.assertAlmostEqual(end - start, 4)
        # 3
        start = UTCDateTime(0)
        td = datetime.timedelta(seconds=1)
        self.assertEqual(start - td, UTCDateTime(1969, 12, 31, 23, 59, 59))
        # 4
        start = UTCDateTime(2000, 1, 1, 0, 0, 0, 999999)
        end = UTCDateTime(2000, 1, 1, 0, 0, 1, 1)
        self.assertAlmostEqual(end - start, 0.000002, 6)

    @unittest.skipIf(NO_NEGATIVE_TIMESTAMPS, 'times before 1970 are not '
                                             'supported')
    def test_negative_timestamp(self):
        dt = UTCDateTime(-1000.1)
        self.assertEqual(str(dt), "1969-12-31T23:43:19.900000Z")
        self.assertEqual(dt.timestamp, -1000.1)

    @unittest.skipIf(NO_NEGATIVE_TIMESTAMPS, 'times before 1970 are not '
                                             'supported')
    def test_sub_with_negative_time_stamp(self):
        start = UTCDateTime(0)
        end = UTCDateTime(-1000.5)
        self.assertAlmostEqual(end - start, -1000.5)

    def test_small_negative_utc_date_time(self):
        """
        Windows OS supports only negative timestamps < -43200
        """
        # 0
        dt = UTCDateTime(0)
        self.assertEqual(dt.timestamp, 0)
        self.assertEqual(str(dt), "1970-01-01T00:00:00.000000Z")
        dt = UTCDateTime("1970-01-01T00:00:00.000000Z")
        self.assertEqual(dt.timestamp, 0)
        self.assertEqual(str(dt), "1970-01-01T00:00:00.000000Z")
        # -1
        dt = UTCDateTime(-1)
        self.assertEqual(dt.timestamp, -1)
        self.assertEqual(str(dt), "1969-12-31T23:59:59.000000Z")
        dt = UTCDateTime("1969-12-31T23:59:59.000000Z")
        self.assertEqual(dt.timestamp, -1)
        self.assertEqual(str(dt), "1969-12-31T23:59:59.000000Z")
        # -1.000001
        dt = UTCDateTime(-1.000001)
        self.assertEqual(dt.timestamp, -1.000001)
        self.assertEqual(str(dt), "1969-12-31T23:59:58.999999Z")
        dt = UTCDateTime("1969-12-31T23:59:58.999999Z")
        self.assertAlmostEqual(dt.timestamp, -1.000001, 6)
        self.assertEqual(str(dt), "1969-12-31T23:59:58.999999Z")
        # -0.000001
        dt = UTCDateTime("1969-12-31T23:59:59.999999Z")
        self.assertAlmostEqual(dt.timestamp, -0.000001, 6)
        self.assertEqual(str(dt), "1969-12-31T23:59:59.999999Z")
        dt = UTCDateTime(-0.000001)
        self.assertAlmostEqual(dt.timestamp, -0.000001, 6)
        self.assertEqual(str(dt), "1969-12-31T23:59:59.999999Z")
        # -0.00000000001
        dt = UTCDateTime(-0.00000000001)
        self.assertEqual(dt.timestamp, -0.00000000001)
        self.assertEqual(str(dt), "1970-01-01T00:00:00.000000Z")
        # -1000.1
        dt = UTCDateTime("1969-12-31T23:43:19.900000Z")
        self.assertEqual(dt.timestamp, -1000.1)
        self.assertEqual(str(dt), "1969-12-31T23:43:19.900000Z")
        # -43199.123456
        dt = UTCDateTime(-43199.123456)
        self.assertAlmostEqual(dt.timestamp, -43199.123456, 6)
        self.assertEqual(str(dt), "1969-12-31T12:00:00.876544Z")

    @unittest.skipIf(NO_NEGATIVE_TIMESTAMPS, 'times before 1970 are not '
                                             'supported')
    def test_big_negative_utc_date_time(self):
        # 1
        dt = UTCDateTime("1969-12-31T23:43:19.900000Z")
        self.assertEqual(dt.timestamp, -1000.1)
        self.assertEqual(str(dt), "1969-12-31T23:43:19.900000Z")
        # 2
        dt = UTCDateTime("1905-01-01T12:23:34.123456Z")
        self.assertEqual(dt.timestamp, -2051177785.876544)
        self.assertEqual(str(dt), "1905-01-01T12:23:34.123456Z")

    def test_init_utc_date_time(self):
        dt = UTCDateTime(year=2008, month=1, day=1)
        self.assertEqual(str(dt), "2008-01-01T00:00:00.000000Z")
        dt = UTCDateTime(year=2008, julday=1, hour=12, microsecond=5000)
        self.assertEqual(str(dt), "2008-01-01T12:00:00.005000Z")
        # without parameters returns current date time
        UTCDateTime()

    def test_init_utc_date_time_mixing_keyworks_with_arguments(self):
        # times
        dt = UTCDateTime(2008, 1, 1, hour=12)
        self.assertEqual(dt, UTCDateTime(2008, 1, 1, 12))
        dt = UTCDateTime(2008, 1, 1, 12, minute=59)
        self.assertEqual(dt, UTCDateTime(2008, 1, 1, 12, 59))
        dt = UTCDateTime(2008, 1, 1, 12, 59, second=59)
        self.assertEqual(dt, UTCDateTime(2008, 1, 1, 12, 59, 59))
        dt = UTCDateTime(2008, 1, 1, 12, 59, 59, microsecond=123456)
        self.assertEqual(dt, UTCDateTime(2008, 1, 1, 12, 59, 59, 123456))
        dt = UTCDateTime(2008, 1, 1, hour=12, minute=59, second=59,
                         microsecond=123456)
        self.assertEqual(dt, UTCDateTime(2008, 1, 1, 12, 59, 59, 123456))
        # dates
        dt = UTCDateTime(2008, month=1, day=1)
        self.assertEqual(dt, UTCDateTime(2008, 1, 1))
        dt = UTCDateTime(2008, 1, day=1)
        self.assertEqual(dt, UTCDateTime(2008, 1, 1))
        dt = UTCDateTime(2008, julday=1)
        self.assertEqual(dt, UTCDateTime(2008, 1, 1))
        # combined
        dt = UTCDateTime(2008, julday=1, hour=12, minute=59, second=59,
                         microsecond=123456)
        self.assertEqual(dt, UTCDateTime(2008, 1, 1, 12, 59, 59, 123456))

    def test_to_python_date_time_objects(self):
        """
        Tests getDate, getTime, getTimestamp and getDateTime methods.
        """
        dt = UTCDateTime(1970, 1, 1, 12, 23, 34, 456789)
        # as function
        self.assertEqual(dt._get_date(), datetime.date(1970, 1, 1))
        self.assertEqual(dt._get_time(), datetime.time(12, 23, 34, 456789))
        self.assertEqual(dt._get_datetime(),
                         datetime.datetime(1970, 1, 1, 12, 23, 34, 456789))
        self.assertAlmostEqual(dt._get_timestamp(), 44614.456789)
        # as property
        self.assertEqual(dt.date, datetime.date(1970, 1, 1))
        self.assertEqual(dt.time, datetime.time(12, 23, 34, 456789))
        self.assertEqual(dt.datetime,
                         datetime.datetime(1970, 1, 1, 12, 23, 34, 456789))
        self.assertAlmostEqual(dt.timestamp, 44614.456789)

    def test_sub_add_float(self):
        """
        Tests subtraction of floats from UTCDateTime
        """
        time = UTCDateTime(2010, 0o5, 31, 19, 54, 24.490)
        delta = -0.045149
        expected = UTCDateTime("2010-05-31T19:54:24.535149Z")

        got1 = time + (-delta)
        got2 = time - delta
        self.assertAlmostEqual(got1 - got2, 0.0)
        self.assertAlmostEqual(expected.timestamp, got1.timestamp, 6)

    def test_issue_159(self):
        """
        Test case for issue #159.
        """
        dt = UTCDateTime("2010-2-13T2:13:11")
        self.assertEqual(dt, UTCDateTime(2010, 2, 13, 2, 13, 11))
        dt = UTCDateTime("2010-2-13T02:13:11")
        self.assertEqual(dt, UTCDateTime(2010, 2, 13, 2, 13, 11))
        dt = UTCDateTime("2010-2-13T2:13:11.123456")
        self.assertEqual(dt, UTCDateTime(2010, 2, 13, 2, 13, 11, 123456))
        dt = UTCDateTime("2010-2-13T02:9:9.123456")
        self.assertEqual(dt, UTCDateTime(2010, 2, 13, 2, 9, 9, 123456))

    def test_invalid_dates(self):
        """
        Tests invalid dates.
        """
        # Both should raise a value error that the day is too large for the
        # month.
        self.assertRaises(ValueError, UTCDateTime, 2010, 9, 31)
        self.assertRaises(ValueError, UTCDateTime, '2010-09-31')
        # invalid julday
        self.assertRaises(TypeError, UTCDateTime, year=2010, julday=999)
        # testing some strange patterns
        self.assertRaises(TypeError, UTCDateTime, "ABC")
        self.assertRaises(TypeError, UTCDateTime, "12X3T")
        self.assertRaises(ValueError, UTCDateTime, 2010, 9, 31)

    def test_invalid_times(self):
        """
        Tests invalid times.
        """
        # wrong time information
        self.assertRaises(ValueError, UTCDateTime, "2010-02-13T99999",
                          iso8601=True)
        self.assertRaises(ValueError, UTCDateTime, "2010-02-13 99999",
                          iso8601=True)
        self.assertRaises(ValueError, UTCDateTime, "2010-02-13T99999")
        self.assertRaises(TypeError, UTCDateTime, "2010-02-13T02:09:09.XXXXX")

    @unittest.skipIf(NO_NEGATIVE_TIMESTAMPS, 'times before 1970 are not '
                                             'supported')
    def test_issue_168(self):
        """
        Couldn't calculate julday before 1900.
        """
        # 1
        dt = UTCDateTime("2010-01-01")
        self.assertEqual(dt.julday, 1)
        # 2
        dt = UTCDateTime("1905-12-31")
        self.assertEqual(dt.julday, 365)
        # 3
        dt = UTCDateTime("1906-12-31T23:59:59.999999Z")
        self.assertEqual(dt.julday, 365)

    def test_format_seed(self):
        """
        Tests format_seed method
        """
        # 1
        dt = UTCDateTime("2010-01-01")
        self.assertEqual(dt.format_seed(compact=True), "2010,001")
        # 2
        dt = UTCDateTime("2010-01-01T00:00:00.000000")
        self.assertEqual(dt.format_seed(compact=True), "2010,001")
        # 3
        dt = UTCDateTime("2010-01-01T12:00:00")
        self.assertEqual(dt.format_seed(compact=True), "2010,001,12")
        # 4
        dt = UTCDateTime("2010-01-01T12:34:00")
        self.assertEqual(dt.format_seed(compact=True), "2010,001,12:34")
        # 5
        dt = UTCDateTime("2010-01-01T12:34:56")
        self.assertEqual(dt.format_seed(compact=True), "2010,001,12:34:56")
        # 6
        dt = UTCDateTime("2010-01-01T12:34:56.123456")
        self.assertEqual(dt.format_seed(compact=True),
                         "2010,001,12:34:56.1234")
        # 7 - explicit disabling compact flag still results into compact date
        # if no time information is given
        dt = UTCDateTime("2010-01-01")
        self.assertEqual(dt.format_seed(compact=False), "2010,001")

    def test_eq(self):
        """
        Tests __eq__ operators.
        """
        self.assertEqual(UTCDateTime(999), UTCDateTime(999))
        self.assertFalse(UTCDateTime(1) == UTCDateTime(999))
        # w/ default precision of 6 digits
        self.assertEqual(UTCDateTime(999.000001), UTCDateTime(999.000001))
        self.assertEqual(UTCDateTime(999.999999), UTCDateTime(999.999999))
        self.assertFalse(UTCDateTime(999.0000001) == UTCDateTime(999.0000009))
        self.assertFalse(UTCDateTime(999.9999990) == UTCDateTime(999.9999999))
        self.assertEqual(UTCDateTime(999.00000001), UTCDateTime(999.00000009))
        self.assertEqual(UTCDateTime(999.99999900), UTCDateTime(999.99999909))
        # w/ precision of 7 digits
        self.assertNotEqual(UTCDateTime(999.00000001, precision=7),
                            UTCDateTime(999.00000009, precision=7))
        self.assertNotEqual(UTCDateTime(999.99999990, precision=7),
                            UTCDateTime(999.99999999, precision=7))
        self.assertEqual(UTCDateTime(999.000000001, precision=7),
                         UTCDateTime(999.000000009, precision=7))
        self.assertEqual(UTCDateTime(999.999999900, precision=7),
                         UTCDateTime(999.999999909, precision=7))

    def test_ne(self):
        """
        Tests __ne__ operators.
        """
        self.assertFalse(UTCDateTime(999) != UTCDateTime(999))
        self.assertNotEqual(UTCDateTime(1), UTCDateTime(999))
        # w/ default precision of 6 digits
        self.assertFalse(UTCDateTime(999.000001) != UTCDateTime(999.000001))
        self.assertFalse(UTCDateTime(999.999999) != UTCDateTime(999.999999))
        self.assertNotEqual(UTCDateTime(999.0000001), UTCDateTime(999.0000009))
        self.assertNotEqual(UTCDateTime(999.9999990), UTCDateTime(999.9999999))
        self.assertFalse(UTCDateTime(999.00000001) !=
                         UTCDateTime(999.00000009))
        self.assertFalse(UTCDateTime(999.99999900) !=
                         UTCDateTime(999.99999909))
        # w/ precision of 7 digits
        self.assertNotEqual(UTCDateTime(999.00000001, precision=7),
                            UTCDateTime(999.00000009, precision=7))
        self.assertNotEqual(UTCDateTime(999.99999990, precision=7),
                            UTCDateTime(999.99999999, precision=7))
        self.assertFalse(UTCDateTime(999.000000001, precision=7) !=
                         UTCDateTime(999.000000009, precision=7))
        self.assertFalse(UTCDateTime(999.999999900, precision=7) !=
                         UTCDateTime(999.999999909, precision=7))

    def test_lt(self):
        """
        Tests __lt__ operators.
        """
        self.assertFalse(UTCDateTime(999) < UTCDateTime(999))
        self.assertTrue(UTCDateTime(1) < UTCDateTime(999))
        self.assertFalse(UTCDateTime(999) < UTCDateTime(1))
        # w/ default precision of 6 digits
        self.assertFalse(UTCDateTime(999.000001) < UTCDateTime(999.000001))
        self.assertFalse(UTCDateTime(999.999999) < UTCDateTime(999.999999))
        self.assertTrue(UTCDateTime(999.0000001) < UTCDateTime(999.0000009))
        self.assertFalse(UTCDateTime(999.0000009) < UTCDateTime(999.0000001))
        self.assertTrue(UTCDateTime(999.9999990) < UTCDateTime(999.9999999))
        self.assertFalse(UTCDateTime(999.9999999) < UTCDateTime(999.9999990))
        self.assertFalse(UTCDateTime(999.00000001) < UTCDateTime(999.00000009))
        self.assertFalse(UTCDateTime(999.00000009) < UTCDateTime(999.00000001))
        self.assertFalse(UTCDateTime(999.99999900) < UTCDateTime(999.99999909))
        self.assertFalse(UTCDateTime(999.99999909) < UTCDateTime(999.99999900))
        # w/ precision of 7 digits
        self.assertTrue(UTCDateTime(999.00000001, precision=7) <
                        UTCDateTime(999.00000009, precision=7))
        self.assertFalse(UTCDateTime(999.00000009, precision=7) <
                         UTCDateTime(999.00000001, precision=7))
        self.assertTrue(UTCDateTime(999.99999990, precision=7) <
                        UTCDateTime(999.99999999, precision=7))
        self.assertFalse(UTCDateTime(999.99999999, precision=7) <
                         UTCDateTime(999.99999990, precision=7))
        self.assertFalse(UTCDateTime(999.000000001, precision=7) <
                         UTCDateTime(999.000000009, precision=7))
        self.assertFalse(UTCDateTime(999.000000009, precision=7) <
                         UTCDateTime(999.000000001, precision=7))
        self.assertFalse(UTCDateTime(999.999999900, precision=7) <
                         UTCDateTime(999.999999909, precision=7))
        self.assertFalse(UTCDateTime(999.999999909, precision=7) <
                         UTCDateTime(999.999999900, precision=7))

    def test_le(self):
        """
        Tests __le__ operators.
        """
        self.assertLessEqual(UTCDateTime(999), UTCDateTime(999))
        self.assertLessEqual(UTCDateTime(1), UTCDateTime(999))
        self.assertFalse(UTCDateTime(999) <= UTCDateTime(1))
        # w/ default precision of 6 digits
        self.assertLessEqual(UTCDateTime(999.000001), UTCDateTime(999.000001))
        self.assertLessEqual(UTCDateTime(999.999999), UTCDateTime(999.999999))
        self.assertLessEqual(UTCDateTime(999.0000001),
                             UTCDateTime(999.0000009))
        self.assertFalse(UTCDateTime(999.0000009) <= UTCDateTime(999.0000001))
        self.assertLessEqual(UTCDateTime(999.9999990),
                             UTCDateTime(999.9999999))
        self.assertFalse(UTCDateTime(999.9999999) <= UTCDateTime(999.9999990))
        self.assertLessEqual(UTCDateTime(999.00000001),
                             UTCDateTime(999.00000009))
        self.assertLessEqual(UTCDateTime(999.00000009),
                             UTCDateTime(999.00000001))
        self.assertLessEqual(UTCDateTime(999.99999900),
                             UTCDateTime(999.99999909))
        self.assertLessEqual(UTCDateTime(999.99999909),
                             UTCDateTime(999.99999900))
        # w/ precision of 7 digits
        self.assertLessEqual(UTCDateTime(999.00000001, precision=7),
                             UTCDateTime(999.00000009, precision=7))
        self.assertFalse(UTCDateTime(999.00000009, precision=7) <=
                         UTCDateTime(999.00000001, precision=7))
        self.assertLessEqual(UTCDateTime(999.99999990, precision=7),
                             UTCDateTime(999.99999999, precision=7))
        self.assertFalse(UTCDateTime(999.99999999, precision=7) <=
                         UTCDateTime(999.99999990, precision=7))
        self.assertLessEqual(UTCDateTime(999.000000001, precision=7),
                             UTCDateTime(999.000000009, precision=7))
        self.assertLessEqual(UTCDateTime(999.000000009, precision=7),
                             UTCDateTime(999.000000001, precision=7))
        self.assertLessEqual(UTCDateTime(999.999999900, precision=7),
                             UTCDateTime(999.999999909, precision=7))
        self.assertLessEqual(UTCDateTime(999.999999909, precision=7),
                             UTCDateTime(999.999999900, precision=7))

    def test_gt(self):
        """
        Tests __gt__ operators.
        """
        self.assertFalse(UTCDateTime(999) > UTCDateTime(999))
        self.assertFalse(UTCDateTime(1) > UTCDateTime(999))
        self.assertGreater(UTCDateTime(999), UTCDateTime(1))
        # w/ default precision of 6 digits
        self.assertFalse(UTCDateTime(999.000001) > UTCDateTime(999.000001))
        self.assertFalse(UTCDateTime(999.999999) > UTCDateTime(999.999999))
        self.assertFalse(UTCDateTime(999.0000001) > UTCDateTime(999.0000009))
        self.assertGreater(UTCDateTime(999.0000009), UTCDateTime(999.0000001))
        self.assertFalse(UTCDateTime(999.9999990) > UTCDateTime(999.9999999))
        self.assertGreater(UTCDateTime(999.9999999), UTCDateTime(999.9999990))
        self.assertFalse(UTCDateTime(999.00000001) > UTCDateTime(999.00000009))
        self.assertFalse(UTCDateTime(999.00000009) > UTCDateTime(999.00000001))
        self.assertFalse(UTCDateTime(999.99999900) > UTCDateTime(999.99999909))
        self.assertFalse(UTCDateTime(999.99999909) > UTCDateTime(999.99999900))
        # w/ precision of 7 digits
        self.assertFalse(UTCDateTime(999.00000001, precision=7) >
                         UTCDateTime(999.00000009, precision=7))
        self.assertGreater(UTCDateTime(999.00000009, precision=7),
                           UTCDateTime(999.00000001, precision=7))
        self.assertFalse(UTCDateTime(999.99999990, precision=7) >
                         UTCDateTime(999.99999999, precision=7))
        self.assertGreater(UTCDateTime(999.99999999, precision=7),
                           UTCDateTime(999.99999990, precision=7))
        self.assertFalse(UTCDateTime(999.000000001, precision=7) >
                         UTCDateTime(999.000000009, precision=7))
        self.assertFalse(UTCDateTime(999.000000009, precision=7) >
                         UTCDateTime(999.000000001, precision=7))
        self.assertFalse(UTCDateTime(999.999999900, precision=7) >
                         UTCDateTime(999.999999909, precision=7))
        self.assertFalse(UTCDateTime(999.999999909, precision=7) >
                         UTCDateTime(999.999999900, precision=7))

    def test_ge(self):
        """
        Tests __ge__ operators.
        """
        self.assertGreaterEqual(UTCDateTime(999), UTCDateTime(999))
        self.assertFalse(UTCDateTime(1) >= UTCDateTime(999))
        self.assertGreaterEqual(UTCDateTime(999), UTCDateTime(1))
        # w/ default precision of 6 digits
        self.assertGreaterEqual(UTCDateTime(999.000001),
                                UTCDateTime(999.000001))
        self.assertGreaterEqual(UTCDateTime(999.999999),
                                UTCDateTime(999.999999))
        self.assertFalse(UTCDateTime(999.0000001) >= UTCDateTime(999.0000009))
        self.assertGreaterEqual(UTCDateTime(999.0000009),
                                UTCDateTime(999.0000001))
        self.assertFalse(UTCDateTime(999.9999990) >= UTCDateTime(999.9999999))
        self.assertGreaterEqual(UTCDateTime(999.9999999),
                                UTCDateTime(999.9999990))
        self.assertGreaterEqual(UTCDateTime(999.00000001),
                                UTCDateTime(999.00000009))
        self.assertGreaterEqual(UTCDateTime(999.00000009),
                                UTCDateTime(999.00000001))
        self.assertGreaterEqual(UTCDateTime(999.99999900),
                                UTCDateTime(999.99999909))
        self.assertGreaterEqual(UTCDateTime(999.99999909),
                                UTCDateTime(999.99999900))
        # w/ precision of 7 digits
        self.assertFalse(UTCDateTime(999.00000001, precision=7) >=
                         UTCDateTime(999.00000009, precision=7))
        self.assertGreaterEqual(UTCDateTime(999.00000009, precision=7),
                                UTCDateTime(999.00000001, precision=7))
        self.assertFalse(UTCDateTime(999.99999990, precision=7) >=
                         UTCDateTime(999.99999999, precision=7))
        self.assertGreaterEqual(UTCDateTime(999.99999999, precision=7),
                                UTCDateTime(999.99999990, precision=7))
        self.assertGreaterEqual(UTCDateTime(999.000000001, precision=7),
                                UTCDateTime(999.000000009, precision=7))
        self.assertGreaterEqual(UTCDateTime(999.000000009, precision=7),
                                UTCDateTime(999.000000001, precision=7))
        self.assertGreaterEqual(UTCDateTime(999.999999900, precision=7),
                                UTCDateTime(999.999999909, precision=7))
        self.assertGreaterEqual(UTCDateTime(999.999999909, precision=7),
                                UTCDateTime(999.999999900, precision=7))

    def test_toordinal(self):
        """
        Short test if toordinal() is working.
        Matplotlib's date2num() function depends on this which is used a lot in
        plotting.
        """
        dt = UTCDateTime("2012-03-04T11:05:09.123456Z")
        self.assertEqual(dt.toordinal(), 734566)

    def test_weekday(self):
        """
        Tests weekday method.
        """
        dt = UTCDateTime(2008, 10, 1, 12, 30, 35, 45020)
        self.assertEqual(dt.weekday, 2)
        self.assertEqual(dt._get_weekday(), 2)

    def test_default_precision(self):
        """
        Tests setting of default precisions via monkey patching.
        """
        dt = UTCDateTime()
        # instance
        self.assertEqual(dt.precision, 6)
        self.assertEqual(dt.DEFAULT_PRECISION, 6)
        # class
        self.assertEqual(UTCDateTime.DEFAULT_PRECISION, 6)
        dt = UTCDateTime()
        # set new default precision
        UTCDateTime.DEFAULT_PRECISION = 3
        dt2 = UTCDateTime()
        # first instance should be unchanged
        self.assertEqual(dt.precision, 6)
        # but class attribute has changed
        self.assertEqual(dt.DEFAULT_PRECISION, 3)
        # class
        self.assertEqual(UTCDateTime.DEFAULT_PRECISION, 3)
        # second instance should use new precision
        self.assertEqual(dt2.DEFAULT_PRECISION, 3)
        self.assertEqual(dt2.precision, 3)
        # cleanup
        UTCDateTime.DEFAULT_PRECISION = 6
        # class
        self.assertEqual(UTCDateTime.DEFAULT_PRECISION, 6)

    def test_to_string_precision(self):
        """
        Tests __str__ method while using a precision.
        """
        # precision 7
        dt = UTCDateTime(1980, 2, 3, 12, 23, 34, precision=7)
        self.assertEqual(str(dt), '1980-02-03T12:23:34.0000000Z')
        dt = UTCDateTime(1980, 2, 3, 12, 23, 34, 500000, precision=7)
        self.assertEqual(str(dt), '1980-02-03T12:23:34.5000000Z')
        dt = UTCDateTime(1980, 2, 3, 12, 23, 34.500000, precision=7)
        self.assertEqual(str(dt), '1980-02-03T12:23:34.5000000Z')
        dt = UTCDateTime(1980, 2, 3, 12, 23, 34, 5, precision=7)
        self.assertEqual(str(dt), '1980-02-03T12:23:34.0000050Z')
        dt = UTCDateTime(1980, 2, 3, precision=7)
        self.assertEqual(str(dt), '1980-02-03T00:00:00.0000000Z')
        dt = UTCDateTime(1980, 2, 3, 12, 23, 34, 444999, precision=7)
        self.assertEqual(str(dt), '1980-02-03T12:23:34.4449990Z')
        # precision 3
        dt = UTCDateTime(1980, 2, 3, 12, 23, 34, precision=3)
        self.assertEqual(str(dt), '1980-02-03T12:23:34.000Z')
        dt = UTCDateTime(1980, 2, 3, 12, 23, 34, 500000, precision=3)
        self.assertEqual(str(dt), '1980-02-03T12:23:34.500Z')
        dt = UTCDateTime(1980, 2, 3, 12, 23, 34.500000, precision=3)
        self.assertEqual(str(dt), '1980-02-03T12:23:34.500Z')
        dt = UTCDateTime(1980, 2, 3, 12, 23, 34, 5, precision=3)
        self.assertEqual(str(dt), '1980-02-03T12:23:34.000Z')
        dt = UTCDateTime(1980, 2, 3, precision=3)
        self.assertEqual(str(dt), '1980-02-03T00:00:00.000Z')
        dt = UTCDateTime(1980, 2, 3, 12, 23, 34, 444999, precision=3)
        self.assertEqual(str(dt), '1980-02-03T12:23:34.445Z')

    def test_rich_comparision_numeric_objects(self):
        """
        Tests basic rich comparison operations against numeric objects.
        """
        t1 = UTCDateTime(2005, 3, 4, 12, 33, 44)
        t2 = UTCDateTime(2005, 3, 4, 12, 33, 44, 123456)
        t1_int = 1109939624
        t2_int = 1109939624
        t1_float = 1109939624.0
        t2_float = 1109939624.123456
        # test (not) equal
        self.assertEqual(t1, t1_int)
        self.assertEqual(t1, t1_float)
        self.assertFalse(t2 == t2_int)
        self.assertEqual(t2, t2_float)
        self.assertFalse(t1 != t1_int)
        self.assertFalse(t1 != t1_float)
        self.assertNotEqual(t2, t2_int)
        self.assertFalse(t2 != t2_float)
        # test less/greater(equal)
        self.assertGreaterEqual(t1, t1_int)
        self.assertLessEqual(t1, t1_int)
        self.assertFalse(t1 > t1_int)
        self.assertFalse(t1 < t1_int)
        self.assertGreaterEqual(t1, t1_float)
        self.assertLessEqual(t1, t1_float)
        self.assertFalse(t1 > t1_float)
        self.assertFalse(t1 < t1_float)
        self.assertGreaterEqual(t2, t2_int)
        self.assertFalse(t2 <= t2_int)
        self.assertGreater(t2, t2_int)
        self.assertFalse(t2 < t2_int)
        self.assertGreaterEqual(t2, t2_float)
        self.assertLessEqual(t2, t2_float)
        self.assertFalse(t2 > t2_float)
        self.assertFalse(t2 < t2_float)

    def test_rich_comparision_numeric_types(self):
        """
        Tests basic rich comparison operations against non-numeric objects.
        """
        dt = UTCDateTime()
        for obj in [None, 'string', object()]:
            self.assertFalse(dt == obj)
            self.assertNotEqual(dt, obj)
            self.assertFalse(dt <= obj)
            self.assertFalse(dt < obj)
            self.assertFalse(dt >= obj)
            self.assertFalse(dt > obj)
            self.assertFalse(obj == dt)
            self.assertNotEqual(obj, dt)
            self.assertFalse(obj <= dt)
            self.assertFalse(obj < dt)
            self.assertFalse(obj >= dt)
            self.assertFalse(obj > dt)

    def test_datetime_with_timezone(self):
        """
        UTCDateTime from timezone-aware datetime.datetime

        .. seealso:: https://github.com/obspy/obspy/issues/553
        """
        class ManilaTime(datetime.tzinfo):

            def utcoffset(self, dt):  # @UnusedVariable
                return datetime.timedelta(hours=8)

        dt = datetime.datetime(2006, 11, 21, 16, 30, tzinfo=ManilaTime())
        self.assertEqual(dt.isoformat(), '2006-11-21T16:30:00+08:00')
        self.assertEqual(UTCDateTime(dt.isoformat()), UTCDateTime(dt))

    def test_hash(self):
        """
        Test __hash__ method of UTCDateTime class.
        """
        self.assertEqual(UTCDateTime().__hash__(), None)

    def test_now(self):
        """
        Test now class method of UTCDateTime class.
        """
        dt = UTCDateTime()
        self.assertGreaterEqual(UTCDateTime.now(), dt)

    def test_utcnow(self):
        """
        Test utcnow class method of UTCDateTime class.
        """
        dt = UTCDateTime()
        self.assertGreaterEqual(UTCDateTime.utcnow(), dt)

    def test_abs(self):
        """
        Test __abs__ method of UTCDateTime class.
        """
        dt = UTCDateTime(1970, 1, 1, 0, 0, 1)
        self.assertEqual(abs(dt), 1)
        dt = UTCDateTime(1970, 1, 1, 0, 0, 1, 500000)
        self.assertEqual(abs(dt), 1.5)
        dt = UTCDateTime(1970, 1, 1)
        self.assertEqual(abs(dt), 0)
        dt = UTCDateTime(1969, 12, 31, 23, 59, 59)
        self.assertEqual(abs(dt), 1)
        dt = UTCDateTime(1969, 12, 31, 23, 59, 59, 500000)
        self.assertEqual(abs(dt), 0.5)

    def test_string_with_timezone(self):
        """
        Test that all valid ISO time zone specifications are parsed properly
        https://en.wikipedia.org/wiki/ISO_8601#Time_offsets_from_UTC
        """
        # positive
        t = UTCDateTime("2013-09-01T12:34:56Z")
        time_strings = \
            ["2013-09-01T14:34:56+02", "2013-09-01T14:34:56+02:00",
             "2013-09-01T14:34:56+0200", "2013-09-01T14:49:56+02:15",
             "2013-09-01T12:34:56+00:00", "2013-09-01T12:34:56+00",
             "2013-09-01T12:34:56+0000"]
        for time_string in time_strings:
            self.assertEqual(t, UTCDateTime(time_string))

        # negative
        t = UTCDateTime("2013-09-01T12:34:56Z")
        time_strings = \
            ["2013-09-01T10:34:56-02", "2013-09-01T10:34:56-02:00",
             "2013-09-01T10:34:56-0200", "2013-09-01T10:19:56-02:15",
             "2013-09-01T12:34:56-00:00", "2013-09-01T12:34:56-00",
             "2013-09-01T12:34:56-0000"]
        for time_string in time_strings:
            self.assertEqual(t, UTCDateTime(time_string))

    def test_year_2038_problem(self):
        """
        See issue #805
        """
        dt = UTCDateTime(2004, 1, 10, 13, 37, 4)
        self.assertEqual(dt.__str__(), '2004-01-10T13:37:04.000000Z')
        dt = UTCDateTime(2038, 1, 19, 3, 14, 8)
        self.assertEqual(dt.__str__(), '2038-01-19T03:14:08.000000Z')
        dt = UTCDateTime(2106, 2, 7, 6, 28, 16)
        self.assertEqual(dt.__str__(), '2106-02-07T06:28:16.000000Z')

    def test_format_iris_webservice(self):
        """
        Tests the format IRIS webservice function.

        See issue #1096.
        """
        # These are parse slightly differently (1 microsecond difference but
        # the IRIS webservice string should be identical as its only
        # accurate to three digits.
        d1 = UTCDateTime(2011, 1, 25, 15, 32, 12.26)
        d2 = UTCDateTime("2011-01-25T15:32:12.26")

        self.assertEqual(d1.format_iris_web_service(),
                         d2.format_iris_web_service())

    def test_floating_point_second_initialization(self):
        """
        Tests floating point precision issues in initialization of UTCDateTime
        objects with floating point seconds.

        See issue #1096.
        """
        for microns in np.arange(0, 5999, dtype=np.int):
            t = UTCDateTime(2011, 1, 25, 15, 32, 12 + microns / 1e6)
            self.assertEqual(microns, t.microsecond)

    def test_issue1215(self):
        """
        Tests some non-ISO8601 strings which should be also properly parsed.

        See issue #1215.
        """
        self.assertEqual(UTCDateTime('2015-07-03-06'),
                         UTCDateTime(2015, 7, 3, 6, 0, 0))
        self.assertEqual(UTCDateTime('2015-07-03-06-42'),
                         UTCDateTime(2015, 7, 3, 6, 42, 0))
        self.assertEqual(UTCDateTime('2015-07-03-06-42-1'),
                         UTCDateTime(2015, 7, 3, 6, 42, 1))
        self.assertEqual(UTCDateTime('2015-07-03-06-42-1.5123'),
                         UTCDateTime(2015, 7, 3, 6, 42, 1, 512300))

<<<<<<< HEAD
    def test_matplotlib_date(self):
        """
        Test convenience method and property for conversion to matplotlib
        datetime float numbers.
        """
        for t_, expected in zip(
                ("1986-05-02T13:44:12.567890Z", "2009-08-24T00:20:07.700000Z",
                 "2026-11-27T03:12:45.4"),
                (725128.5723676839, 733643.0139780092, 739947.1338587963)):
            t = UTCDateTime(t_)
            np.testing.assert_almost_equal(
                t.matplotlib_date, expected, decimal=8)
=======
    def test_add_error_message(self):
        t = UTCDateTime()
        t2 = UTCDateTime()
        with self.assertRaises(TypeError) as context:
            t + t2
        self.assertEqual(
            str(context.exception),
            "unsupported operand type(s) for +: 'UTCDateTime' and "
            "'UTCDateTime'")
>>>>>>> 45ec5bbd


def suite():
    return unittest.makeSuite(UTCDateTimeTestCase, 'test')


if __name__ == '__main__':
    unittest.main(defaultTest='suite')<|MERGE_RESOLUTION|>--- conflicted
+++ resolved
@@ -1003,7 +1003,6 @@
         self.assertEqual(UTCDateTime('2015-07-03-06-42-1.5123'),
                          UTCDateTime(2015, 7, 3, 6, 42, 1, 512300))
 
-<<<<<<< HEAD
     def test_matplotlib_date(self):
         """
         Test convenience method and property for conversion to matplotlib
@@ -1016,7 +1015,7 @@
             t = UTCDateTime(t_)
             np.testing.assert_almost_equal(
                 t.matplotlib_date, expected, decimal=8)
-=======
+
     def test_add_error_message(self):
         t = UTCDateTime()
         t2 = UTCDateTime()
@@ -1026,7 +1025,6 @@
             str(context.exception),
             "unsupported operand type(s) for +: 'UTCDateTime' and "
             "'UTCDateTime'")
->>>>>>> 45ec5bbd
 
 
 def suite():
