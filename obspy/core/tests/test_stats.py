# -*- coding: utf-8 -*-
from __future__ import (absolute_import, division, print_function,
                        unicode_literals)
from future.builtins import *  # NOQA
from future.utils import native_str, native_bytes

import copy
import io
import pickle
import unittest
import warnings

from obspy import Stream, Trace, UTCDateTime, read
from obspy.core import Stats
from obspy.core.util import AttribDict


class StatsTestCase(unittest.TestCase):
    """
    Test suite for obspy.core.util.Stats.
    """
    nslc = ['network', 'station', 'location', 'channel']

    def test_init(self):
        """
        Init tests.
        """
        stats = Stats({'test': 'muh'})
        stats['other1'] = {'test1': '1'}
        stats['other2'] = AttribDict({'test2': '2'})
        stats['other3'] = 'test3'
        self.assertEqual(stats.test, 'muh')
        self.assertEqual(stats['test'], 'muh')
        self.assertEqual(stats.other1.test1, '1')
        self.assertEqual(stats.other1.__class__, AttribDict)
        self.assertEqual(len(stats.other1), 1)
        self.assertEqual(stats.other2.test2, '2')
        self.assertEqual(stats.other2.__class__, AttribDict)
        self.assertEqual(len(stats.other2), 1)
        self.assertEqual(stats.other3, 'test3')
        self.assertIn('test', stats)
        self.assertIn('test', stats.__dict__)

    def test_deepcopy(self):
        """
        Tests deepcopy method of Stats object.
        """
        stats = Stats()
        stats.network = 'BW'
        stats['station'] = 'ROTZ'
        stats['other1'] = {'test1': '1'}
        stats['other2'] = AttribDict({'test2': '2'})
        stats['other3'] = 'test3'
        stats2 = copy.deepcopy(stats)
        stats.network = 'CZ'
        stats.station = 'RJOB'
        self.assertEqual(stats2.__class__, Stats)
        self.assertEqual(stats2.network, 'BW')
        self.assertEqual(stats2.station, 'ROTZ')
        self.assertEqual(stats2.other1.test1, '1')
        self.assertEqual(stats2.other1.__class__, AttribDict)
        self.assertEqual(len(stats2.other1), 1)
        self.assertEqual(stats2.other2.test2, '2')
        self.assertEqual(stats2.other2.__class__, AttribDict)
        self.assertEqual(len(stats2.other2), 1)
        self.assertEqual(stats2.other3, 'test3')
        self.assertEqual(stats.network, 'CZ')
        self.assertEqual(stats.station, 'RJOB')

    def test_update(self):
        """
        Tests update method of Stats object.
        """
        x = Stats({'a': 5})
        self.assertIn('a', dir(x))
        x.update({'b': 5})
        self.assertIn('b', dir(x))
        y = {'a': 5}
        y.update({'b': 5})
        x = Stats(y)
        self.assertIn('b', dir(x))

    def test_simple_stats(self):
        """
        Various setter and getter tests.
        """
        stats = Stats()
        stats.test = 1
        self.assertEqual(stats.test, 1)
        self.assertEqual(stats['test'], 1)
        stats['test2'] = 2
        self.assertEqual(stats.test2, 2)
        self.assertEqual(stats['test2'], 2)
        stats['test'] = 2
        self.assertEqual(stats.test, 2)
        self.assertEqual(stats['test'], 2)
        stats.test2 = 1
        self.assertEqual(stats.test2, 1)
        self.assertEqual(stats['test2'], 1)

    def test_nested_stats(self):
        """
        Various setter and getter tests.
        """
        # 1
        stats = Stats()
        stats.test = dict()
        stats.test['test2'] = 'muh'
        self.assertEqual(stats.test.test2, 'muh')
        self.assertEqual(stats.test['test2'], 'muh')
        self.assertEqual(stats['test'].test2, 'muh')
        self.assertEqual(stats['test']['test2'], 'muh')
        stats.test['test2'] = 'maeh'
        self.assertEqual(stats.test.test2, 'maeh')
        self.assertEqual(stats.test['test2'], 'maeh')
        self.assertEqual(stats['test'].test2, 'maeh')
        self.assertEqual(stats['test']['test2'], 'maeh')
        # 2 - multiple initialization
        stats = Stats({'muh': 'meah'})
        stats2 = Stats(Stats(Stats(stats)))
        self.assertEqual(stats2.muh, 'meah')
        # 3 - check conversion to AttribDict
        stats = Stats()
        stats.sub1 = {'muh': 'meah'}
        stats.sub2 = AttribDict({'muh2': 'meah2'})
        stats2 = Stats(stats)
        self.assertTrue(isinstance(stats.sub1, AttribDict))
        self.assertTrue(isinstance(stats.sub2, AttribDict))
        self.assertEqual(stats2.sub1.muh, 'meah')
        self.assertEqual(stats2.sub2.muh2, 'meah2')

    def test_bugfix_set_stats(self):
        """
        Test related to issue #4.
        """
        st = Stream([Trace()])
        st += st
        # change stats attributes
        st[0].stats.station = 'AAA'
        st[1].stats['station'] = 'BBB'
        self.assertEqual(st[0].stats.station, 'BBB')
        self.assertEqual(st[0].stats['station'], 'BBB')
        self.assertEqual(st[1].stats['station'], 'BBB')
        self.assertEqual(st[1].stats.station, 'BBB')

    def test_bugfix_set_stats_2(self):
        """
        Second test related to issue #4.
        """
        st = Stream([Trace(header={'station': 'BGLD'})])
        self.assertEqual(st[0].stats.station, 'BGLD')
        self.assertEqual(st[0].stats['station'], 'BGLD')
        st[0].stats.station = 'AAA'
        self.assertEqual(st[0].stats.station, 'AAA')
        self.assertEqual(st[0].stats['station'], 'AAA')
        st = st + st
        self.assertEqual(st[0].stats.station, 'AAA')
        self.assertEqual(st[0].stats['station'], 'AAA')
        st[0].stats.station = 'BBB'
        self.assertEqual(st[0].stats.station, 'BBB')
        self.assertEqual(st[0].stats['station'], 'BBB')

    def test_bugfix_set_stats_3(self):
        """
        Third test related to issue #4.
        """
        st = Stream([Trace(header={'station': 'BGLD'})])
        self.assertEqual(st[0].stats.station, 'BGLD')
        st = st + st
        st[0].stats.station = 'AAA'
        st = st + st
        st[3].stats.station = 'BBB'
        # changed in rev. 1625: adding streams doesn't deepcopy
        # therefore all traces in the test stream are identical
        # (python list behavior)
        for tr in st:
            self.assertEqual(tr, st[0])
            self.assertEqual(tr.stats.station, 'BBB')
            self.assertEqual(tr.stats['station'], 'BBB')
            self.assertEqual(tr.stats.get('station'), 'BBB')
            self.assertIn('BBB', tr.stats.values())

    def test_pickle_stats(self):
        """
        Test pickling Stats objects. Test case for issue #10.
        """
        stats = Stats()
        stats.muh = 1
        stats['maeh'] = 'hallo'
        # ASCII
        temp = pickle.dumps(stats, protocol=0)
        stats2 = pickle.loads(temp)
        self.assertEqual(stats, stats2)
        # old binary
        temp = pickle.dumps(stats, protocol=1)
        stats2 = pickle.loads(temp)
        self.assertEqual(stats, stats2)
        # new binary
        temp = pickle.dumps(stats, protocol=2)
        stats2 = pickle.loads(temp)
        self.assertEqual(stats, stats2)
        # SOH channels sampling_rate & delta == 0. for #1989
        stats.sampling_rate = 0
        pickle.loads(pickle.dumps(stats, protocol=0))
        pickle.loads(pickle.dumps(stats, protocol=1))
        pickle.loads(pickle.dumps(stats, protocol=2))

    def test_set_calib(self):
        """
        Test to prevent setting a calibration factor of 0
        """
        x = Stats()
        # this should work
        x.update({'calib': 1.23})
        self.assertTrue(x.calib, 1.23)
        # this raises UserWarning
        with warnings.catch_warnings(record=True):
            warnings.simplefilter('error', UserWarning)
            # 1
            self.assertRaises(UserWarning, x.__setitem__, 'calib', 0)
            # 2
            self.assertRaises(UserWarning, x.update, {'calib': 0})
        # calib value should nevertheless be set to 0
        self.assertTrue(x.calib, 0)

    def test_compare_with_dict(self):
        """
        Checks if Stats is still comparable to a dict object.
        """
        adict = {
            'network': '', 'sampling_rate': 1.0, 'test': 1, 'station': '',
            'location': '', 'starttime': UTCDateTime(1970, 1, 1, 0, 0),
            'delta': 1.0, 'calib': 1.0, 'npts': 0,
            'endtime': UTCDateTime(1970, 1, 1, 0, 0), 'channel': ''}
        ad = Stats(adict)
        self.assertEqual(ad, adict)
        self.assertEqual(adict, ad)

<<<<<<< HEAD
    def test_non_str_in_nscl_raise_warning(self):
        """
        Ensure assigning a non-str value to network, station, location, or
        channel issues a warning, then casts value into str. See issue # 1995
        """
        stats = Stats()

        for val in self.nslc:
            with warnings.catch_warnings(record=True) as w:
                warnings.simplefilter('default')
                setattr(stats, val, 42)
            # make sure a warning was issued
            self.assertEqual(len(w), 1)
            exp_str = 'Attribute "%s" must be of type ' % val
            self.assertIn(exp_str, str(w[-1].message))
            # make sure the value was cast to a str
            new_val = getattr(stats, val)
            self.assertEqual(new_val, '42')

    def test_nscl_cannot_be_none(self):
        """
        Ensure the nslc values can't be assigned to None but rather None
        gets converted to a str
        """
        stats = Stats()

        for val in self.nslc:
            with warnings.catch_warnings(record=True) as w:
                warnings.simplefilter('default')
                setattr(stats, val, None)
            # make sure no warning was issued
            self.assertEqual(len(w), 1)
            # make sure the value is still None
            self.assertEqual(getattr(stats, val), 'None')

    def test_casted_stats_nscl_writes_to_mseed(self):
        """
        Ensure a Stream object that has had its nslc types cast to str can
        still be written.
        """
        st = Stream(traces=read()[0])

        # set new stats
        with warnings.catch_warnings(record=True) as w:
            warnings.simplefilter('default')
            st[0].stats.network = 1
            st[0].stats.station = 1.1
            st[0].stats.location = b'23'
            st[0].stats.channel = None

        # try writing stream to io, tests pass if this doesn't raise
        bio = io.BytesIO()
        st.write(bio, 'mseed')
        # cant read byteIO and compare because 'None' in channel gets
        # truncated to 'Non'

    def test_different_string_types(self):
        """
        Test the various types of strings found in the wild still work.
        """
        the_strs = [native_str('HHZ'), native_bytes('HHZ', 'utf8'), u'HHZ']

        stats = Stats()

        for a_str in the_strs:
            for nslc in self.nslc:
                setattr(stats, nslc, a_str)
                self.assertIsInstance(getattr(stats, nslc), native_str)
=======
    def test_delta_zero(self):
        """
        Make sure you can set delta = 0. for #1989
        """
        stat = Stats()
        stat.delta = 0
>>>>>>> 0ed7a93a


def suite():
    return unittest.makeSuite(StatsTestCase, 'test')


if __name__ == '__main__':
    unittest.main(defaultTest='suite')<|MERGE_RESOLUTION|>--- conflicted
+++ resolved
@@ -236,7 +236,13 @@
         self.assertEqual(ad, adict)
         self.assertEqual(adict, ad)
 
-<<<<<<< HEAD
+    def test_delta_zero(self):
+        """
+        Make sure you can set delta = 0. for #1989
+        """
+        stat = Stats()
+        stat.delta = 0
+
     def test_non_str_in_nscl_raise_warning(self):
         """
         Ensure assigning a non-str value to network, station, location, or
@@ -305,14 +311,6 @@
             for nslc in self.nslc:
                 setattr(stats, nslc, a_str)
                 self.assertIsInstance(getattr(stats, nslc), native_str)
-=======
-    def test_delta_zero(self):
-        """
-        Make sure you can set delta = 0. for #1989
-        """
-        stat = Stats()
-        stat.delta = 0
->>>>>>> 0ed7a93a
 
 
 def suite():
