--- conflicted
+++ resolved
@@ -19,12 +19,7 @@
          60 + dt.second) * 1000 + dt.microsecond / 1000
     dx = (((370 * 24) * 60) * 60) * 1000
     rng = 1
-<<<<<<< HEAD
-    tmp = rng
-    for i in range(numenc):
-=======
     for _ in range(numenc):
->>>>>>> e6a41551
         rng *= numsym
     w = int(dx / rng)
     if w == 0:
@@ -35,11 +30,7 @@
     else:
         x = x * int(rng / dx)
     enc = ''
-<<<<<<< HEAD
-    for i in range(numenc):
-=======
     for _ in range(numenc):
->>>>>>> e6a41551
         d = int(x / numsym)
         r = x % numsym
         enc += sym[r]
