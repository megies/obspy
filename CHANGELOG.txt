master:
 - General:
   * Requirements have been increased to reflect latest distributions:
     * Removed support for Python 2.6.
     * matplotlib >= 1.1.0 is now required.
     * numpy >= 1.6.1 is now required
     * scipy >= 0.9.0 is now required
   * Reorganized the submodule structure. We provide a deprecation path so the
     old imports will continue to work for one ObsPy version.
   * Consistent naming scheme across the code base. This results in some
     functions having different names. Most things that worked with ObsPy 0.10
     will continue to work with this version, but starting with the next
     version they will fail. Pay attention to the deprecation warnings.
   * Support for additional event data formats:
     - CMTSOLUTION files used by many waveform solvers.
     - ESRI shapefile write support, useful in GIS applications (see #1066)
 - obspy.core:
   * New method for generating sliding windows from Stream/Trace windows.
     (see #860)
   * Stream/Trace.slice() now has the optional `nearest_sample` argument from
     Stream/Trace.trim().
 - obspy.clients.neries:
   * Removed the dedicated client. Data can still be accessed by using the FDSN
     client.
 - obspy.imaging:
   * Experimental support for Cartopy when plotting maps. Use the `method`
     argument to functions that plot maps to select between Basemap or Cartopy.
   * New default colormap for all plots. A backport of the new viridis colormap
     from matplotlib is available for those using older matplotlib releases.
 - obspy.io.shapefile:
   * New module for ESRI shapefile write support (see #1066)
 - obspy.signal:
   * Switch to second-order sections for filters; backported from SciPy 0.16.0
     (see #1028)
   * New Lanczos interpolation/resampling (see #1101)

0.10.x:
  - obspy.fdsn:
    * More detailed error messages on failing requests (see #1079)
  - obspy.mseed:
    * Blockette 100 is now only written for Traces that need it. Previously
      it was written or not for all Traces, depending on whether the last
      Trace needed it or not. (see #1069)
    * Fixed a bug that prevented microsecond accuracy for times before 1970
      (see #1102).
    * Updated to libmseed 2.17.
  - obspy.signal:
    * Bug fixed within rotate.rotate2ZNE(). Additionally it can now also
      perform the inverse rotation (see #1061).
  - obspy.station:
    * ObsPy no longer assumes that the StationXML namespace is the default
      namespace (see #1060).
  - obspy.taup:
    * Calculating arrival times for surface waves now works (see #1055)
  - obspy.io.zmap
    * Add support for time values with sub-second precision (see #1093)

0.10.2: (doi: 10.5281/zenodo.17641)
 - obspy.core:
   * Fix catalog plot with events that have no origin depth or
     origin time (see #1021)
 - obspy.datamark:
   * Fix datawide=3 and datawide=0.5 block reading (see #1016)
 - obspy.earthworm:
   * Fix Python3 compatibility problem
 - obspy.imaging:
   * Fix flipped maps due to bug in Basemap
   * Fix handling of velocity reduction in section plots with degree offsets
     (see #1029)
   * Allow section plots over existing figures by not modifying existing lines
   * Don't prematurely close waveform figure if returning its handle
 - obspy.seedlink:
   * Fix Python3 compatibility for seedlink.easyseedlink
   * Basic seedlink client: Properly timeout requests with valid station
     selection but no data available in selected time window (see #1045)
 - obspy.signal:
   * Fix return data types/values of polarization routines (see #1026)
 - obspy.station:
   * Fix URL to FDSN StationXML schema in StationXML output (see #1023)

0.10.1: (doi: 10.5281/zenodo.16248)
 - minor changes for correct distribution of official release
   tar/zipball (see #993, #994)
 - one minor encoding-related bugfix in mopad script (see #992)

0.10.0: (doi: 10.5281/zenodo.16200)
 - Highlights:
   * Python3 support
   * anaconda support
   * New formats: AH, CNV, Kinemetrics EVT, NDK, NLLOC, PDAS, ZMAP
   * ObsPy licensed under LGPL v3.0 now as a whole.
 - General:
   * Support for Python 3.3 and 3.4 in addition to 2.6 and 2.7
   * ObsPy licensed under LGPL v3.0 now as a whole.
   * More generic processing history for most Stream and Trace methods.
   * Now requires NumPy >= 1.4.0
   * Now requires SciPy >= 0.7.2
   * Tested compatibility with most major Linux distributions still
     receiving updates.
   * The next major obspy release (0.11) will drop support for:
     * Python < 2.7
     * matplotlib < 1.1
     * numpy < 1.6
     * scipy < 0.10
 - obspy.ah
   * New submodule for reading the AH (Ad Hoc) waveform format
 - obspy.arclink:
   * add support for Poles and Zeros type "B" (Analog, Hz), see #899
 - obspy.core:
   * Preview waveform plot improved: interactive updating of ticks and
     ticklabels, correct ticklabels for sub-minute zoom level (#657)
   * fixed a problem with UTCDateTime with timestamps of far future
     dates (larger than 2038, often seen in StationXML end dates,
     see #805)
   * Support for basic custom namespace tags in QuakeML I/O (see #454)
   * `interpolate()` method for Stream/Trace objects.
   * Dictionary values added to an AttribDict will now be converted to an
     AttribDict.
   * Removed custom OrderedDict backport for Python 2.6. Now relies on the one
     provided by the future package.
   * Renamed 'type' argument to 'method' in the Trace.differentiate() method.
   * Renamed 'type' argument to 'method' in the Trace.integrate() method.
     Additionally, several broken alternate methods have been removed.
   * new plugins for NonLinLoc formats for readEvents() and
     Catalog/Event.write() (see obspy.nlloc and #900)
   * The wrap_long_string utility function is deprecated. Users may use the
     textwrap module which provides similar functionality.
   * new plugin for CNV event format (used by VELEST) for
     Catalog/Event.write() (see obspy.cnv and #905)
   * better customizable control during merging traces with sub-sample shift
     of sampling points (see #980)
 - obspy.cnv:
   * new plugin to write CNV event files (used by VELEST) from
     Catalog/Event objects. (see #905)
 - obspy.css:
   * Support for little-endian binary and ASCII files (see #881).
   * Support exporting Inventory objects to CSS relations.
 - obspy.fdsn:
   * WADL files are cached per Python process.
   * Bulk station downloading using POST requests.
   * Support for FDSNWS 1.1, e.g. the `matchtimeseries` parameter for the
     station service.
   * Now requests gzipped data for the XML files. Much smaller files!
   * The station service can now also be used to download files in the text
     format. This has limited information but is much faster.
 - obspy.imaging:
   * Maintain beach ball aspect ratio through optional axes argument (see
     #734)
   * Refactored Catalog.plot() into helper routine
     obspy.imaging.maps.plot_basemap() (see #753).
   * The projections of Catalog.plot() have been modified slightly to provide
     equal-area projections:
     * The `"cyl"` projection is now named `"global"`. It is now the Mollweide
       projection.
     * The '"local"` projection now uses the Albers Equal Area projection.
 - obspy.kinemetrics
   * New submodule for reading the Kinemetrics EVT waveform format
 - obspy.mseed:
   * Support for reading and writing all encodings supported by libmseed.
   * proper error reporting while reading
   * `details=True` when reading will now write to
     `Trace.stats.mseed.blkt1001.timing_quality` instead of
     `Trace.stats.mseed.timing_quality`.
   * The timing quality will now also be written to a file if it is set.
   * Non-existing values when reading with `details=True` will now be set to
     `False` instead of `-1`.
   * New utility function `obspy.mseed.util.set_flags_in_fixed_header()`
     giving the ability to overwrite flags in the fixed header of existing
     MiniSEED files.
   * The sequence number of the first record of each Trace can now be
     specified when writing MiniSEED files.
   * `obspy-mseed-recordanalyzer`:
       - Bugfix: when specifying an out-of-bounds record number, information
         about the last record in the file was displayed (see #957). Now a
         proper error message is shown and the command line script exits
         with non-zero exit code.
       - Faster reading of a single record header
       - Added option "-a" to print information of all records
   * upgrade to libmseed 2.15
 - obspy.ndk:
   * New submodule able to read NDK files from the Global CMT project.
 - obspy.neries:
   * The whole module is deprecated and will be removed with the next major
     release. To access EMSC event data please use the obspy.fdsn client
     (use `Client(base_url='NERIES', ...)`), for access to ORFEUS waveform
     data please use the obspy.fdsn client (use
     `Client(base_url='ORFEUS', ...)`) and for travel times please use
     obspy.taup.
 - obspy.nlloc:
   * new plugins to write NonLinLoc Phase observations files from
     Catalog/Event objects and to read NonLinLoc Hypocenter-Phase file into
     Catalog/Event objects. (see #900)
 - obspy.pdas:
   * read support for PDAS waveform files
 - obspy.sac:
   * New `byteorder` option for writing sac files to disk.
   * Can now read/write from/to file-like objects like io.BytesIO and open
     files.
 - obspy.seedlink:
   * bugfix: INFO responses from the IRIS ringserver are now parsed
     correctly (see #807)
   * New submodule `easyseedlink` providing an easier way to create
     SeedLink clients
   * New `Client` class providing a basic seedlink client for individual
     requests of finite time windows (i.e. non-continuous programs)
   * Fix memory leak in `SLClient` (MiniSEED record leak in packet parser,
     see #918)
 - obspy.seisan:
   * bugfix the actual data were misaligned by one
 - obspy.seishub:
   * use specified timeout in all requests to server (see #786)
   * Helper method `Client.event.getEvents()` to fetch a `Catalog` object
     from a seishub server of version 1.4.0 or higher.
 - obspy.signal:
   * Increased performance of PPSD plotting.
   * Interpolating methods. Wrappers around routines from scipy and a custom
     `weighted average slopes` method from Wiggins 1976.
   * PPSD has new methods to extract mean and mode of the histogram by
     frequency (see #804)
   * PPSD: water level in instrument correction can now be specified by user
     on PPSD initialization
   * New polarization analysis methods: flinn, vidale, pm
 - obspy.station:
   * add plotting methods (response/bode, location maps) to
     Inventory/Station/Channel/Response objects (see #750)
   * add get_coordinates method to inventory and network objects (see #740)
   * read/write support for DataAvailability tags in StationXML files.
   * write support for SACPZ ASCII representation of channel responses.
<<<<<<< HEAD
 - obspy.taup:
   * Replaced Fortran implementation with much more powerful Python port of
	 Java TauP. This enabled us to drop all Fortran code, which simplifies
     releases and builds tremendously.
=======
   * read support for the text format of the FDSN web services.
   * StationXML detection now based on the XML root tag.
>>>>>>> 37790ceb
 - obspy.xseed:
   * add support for Poles and Zeros type "B" (Analog, Hz), see #899
 - obspy.zmap:
   * New module which adds ZMAP read/write support
 - scripts:
   * All scripts now require argparse instead of optparse.
   * All scripts now accept -V or --version to print version information.
   * obspy-dataless2xseed: -v and --version options are renamed to -x and
     --xml-version to not conflict with above option.
   * obspy-indexer: Options have been modified or amended slightly:
     * --data is a new alias to -d.
     * --db-uri is a new alias to -u.
     * --log is a new alias to -l.
     * --poll-interval is a new alias to -i.
     * --recent is a new alias to -r.
     * -a is a new alias to --all-files.
     * -f is a new alias to --force-reindex.
     * -H is a new alias to --host.
     * -p is a new alias to --port.
     * --check_duplicates is renamed to --check-duplicates.
     * --drop_database is renamed to --drop-database.
     * --mapping_file is renamed to --mapping-file.
     * --run_once is renamed to --run-once.
   * obspy-mopad: Options have been modified or amended slightly:
     * convert subcommand:
       * No changes.
     * decompose subcommand:
       * --input_system is renamed to --input-system.
       * --output_system is renamed to --output-system.
     * gmt subcommand:
       * --show_1fp is renamed to --show-1fp.
       * --show_isotropic_part is renamed to --show-isotropic-part.
     * plot subcommand:
       * --basis_vectors is renamed to --basis-vectors.
       * --full_sphere is renamed to --full-sphere.
       * --input_system is renamed to --input-system.
       * --lines_only is renamed to --lines-only.
       * --output_file is renamed to --output-file.
       * --pa_system is renamed to --pa-system.
       * --pressure_colour is renamed to --pressure-colour.
       * --show1fp is renamed to --show-1fp.
       * --show_isotropic_part is renamed to --show-isotropic-part.
       * --tension_colour is renamed to --tension-colour.
   * obspy-plot: --format option is accepted as an alias of -f.
   * obspy-print: Options have been modified or amended slightly:
     * --format is a new alias of -f.
     * --nomerge is renamed to --no-merge.
   * obspy-runtests: -a option is accepted as an alias of --all.
   * obspy-scan: Options have been modified or amended slightly:
     * --endtime is renamed to --end-time.
     * --event-times is renamed to --event-time. --event-time may be specified
       multiple times.
     * --ids is renamed to --id. --id may be specified multiple times.
     * --nox is renamed to --no-x.
     * --nogaps is renamed to --no-gaps.
     * --starttime is renamed to --start-time.

0.9.2: (doi: 10.5281/zenodo.10648)
 - general:
   * fix installation on CygWin (see #755)
 - obspy.core:
   * bugfix: Input/Output to/from QuakeML was missing Amplitude
     elements (see #763)
   * fixing very slow response removal for some magic bad values of npts
     (see #715)
   * extend remove_response for polynomial responses
     (thanks to Sebastien/bonaime, see #566)
 - obspy.datamark:
   * bugfix: channel code now correctly read (4 hex char)
   * bugfix: channels can have different sampling rate
   * improvement: datawide 0.5 (4 bits) encoding now supported
   * century of data can now be specified
 - obspy.fdsn:
   * time out errors get raised properly now. timeout can be specified at
     Client initialization now. (see #717)
   * for advanced users: endpoints of any particular service can now be
     specified explicitly (see #754)
   * new known FDSN providers: 'ORFEUS', 'GFZ', 'NERIES'
   * more robust WADL parser
   * the `attach_response=True` argument now uses a faster approach to
     download the station data
 - obspy.imaging:
   * Fixing waveform plotting.
 - obspy.sac:
   * SAC files with two digit year header field are now interpreted as
     "19xx", same as done by SAC (see #779)
 - obspy.seedlink:
   * bugfix: different instances of a SeedLink connection had a shared
     state (see #561)
   * multiple smaller bugfixes (see #777)
   * trailing null characters are now stripped from INFO responses (see #778)
 - obspy.seg2:
   * numbers are now also recognized as months
   * now filters non-printable chars from the header enabling it to read some
     more files
 - obspy.signal:
   * the TF misfits now correctly use logarithmic axes instead of scaling an
     image
 - obspy.station:
   * some bugfixes in the obspy.station object classes (see #710)
   * more robust writing of StationXML in case of missing elements
 - obspy.taup:
   * bugfix: avoid a bug that caused multiple calls to taup to result in
     spurious unexpected results (see #728)

0.9.0:
 -  general:
   * Added mock testing library.
 - obspy.arclink:
   * user keyword is now required during client initialization
 - obspy.core:
   * Stream/Trace.attach_response(): convenience method to attach response to
     traces from inventories.
   * new method Stream/Trace.remove_response() to remove instrument response
     from Response object attached to trace(s), e.g. after parsing a
     StationXML file. Similar to Stream/Trace.simulate(seedresp=...) for
     using a Parser object (from dataless or xseed) or RESP file, but less
     cluttered parameters and without the simulating a different instrument
     part.
   * Updated event classes to QuakeML 1.2 final.
   * Moved obspy.core.event.validate() to obspy.core.quakeml.validate()
   * The writeQuakeML() function, also accessible through
     Catalog.write(..., format="quakeml"), now has an optional keyword
     argument 'validate'. If True, the resulting QuakeML file will be
     validated against the QuakeML schema before being written. An
     AssertionError will be raised in case the validation fails.
   * validation of QuakeML against official schema working now
   * renamed obspy.core.util.types into obspy.core.util.obspy_types (#595)
   * new parameter replace for Enums which allows definition of replaceable
     keywords (fixes #531)
   * Trace.split() will return a stream object containing traces with unmasked
     arrays
   * trim(pad=True, fill_value=xxx) will return a NumPy ndarray as stated in
     the API documentation (#540)
   * read() supports now tar und zip archives and variants (tar.gz, tar.bz2)
   * new options for Stream/Trace.taper() to control the length of the
     tapering for all windowing functions and perform one-sided tapering
   * Many Stream and Trace methods are now chainable, e.g. st.taper().plot()
   * when using Stream/Trace.simulate(seedresp={...})) parameter "date" can
     now be omitted, start time of each trace is used for response lookup then
   * when using Stream/Trace.simulate(seedresp={...})) for parameter
     "filename" instead of the path to a local file now also can be provided
     either a file-like object with RESP information or an obspy.xseed.Parser
     object (e.g. created reading a dataless SEED file).
   * fix Stream.select() when using values like "" or 0, e.g.
     Stream.select(location="") or when filtering by component with a channel
     code less than 3 characters long (now these traces will be omitted from
     the result when filtering by component).
   * fix a bug when merging valid data into a masked trace (see #638)
   * event.ResourceIdentifier objects are now initialized with a QuakeML
     conform string by default, i.e. if no custom prefix is provided during
     initialization.
   * event.ResourceIdentifier.resource_id attribute was renamed to
     event.ResourceIdentifier.id
   * event.ResourceIdentifier now was has a method regenerate_uuid() that
     allows the random hash part to be regenerated for resource identifiers
     with no fixed id string (can be useful to generate a new hash if the
     referred object changes).
   * added a new test that asserts that the whole codebase is valid according
     to the flake8 tool.
   * inverse filtering of catalogs.
   * bugfix: Trace.simulate() now passes the SEED network, station, location,
     and channel identifiers to evalresp.
   * added command line script "obspy-print" to print information on local
     waveform files
   * check if ndim == 1 when setting Trace.data and raise if necessary,
     see #695
   * change waveform_id parameter in obspy.core.event.FocalMechanism to list
     of WaveformStreamID as specified in QuakeML docs (#633)
 - obspy.css:
   * new module for CSS (Center for Seismic Studies) format
   * currently read support for waveform data
 - obspy.db:
   * obspy-indexer script uses from now on hash symbols (#) instead
     of pipe (|) for features because pipe has a special meaning on
     most operating systems
 - obspy.fdsn:
   * new client module to access servers based on the FDSN web service
     definition (http://www.fdsn.org/webservices/)
 - obspy.gse2:
   * read/write STA2 header line which is officialy mandatory but in pratice
     often not used
 - obspy.imaging:
   * more options to customize day plots
   * dayplot now plots matching picks (station, network, location) if a list
     of event objects is provided using the `events` kwarg.
   * obspy-scan: new option --print-gaps
   * added plotting of record sections
   * automatic merging can be disabled for obspy-plot
 - obspy.pde:
   * new module for reading NEIC PDE bulletin files into an obspy catalog
     object. Only the "mchedr" format (file format revision of February 24,
     2004) is supported.
 - obspy.realtime:
   * two new processing plugins (offset, kurtosis)
 - obspy.seg2:
   * adding read support for SEG2 data format code 1 and 2
     (signed 16bit/32bit integer)
 - obspy.segy:
   * fix a bug in plotting (see #689)
   * Removed the SEG Y benchmark plots. Now part of obspy/apps.
 - obspy.signal:
   * adding cross correlation single-station similarity checking with
     master event templates to coincidence trigger
   * new function for rotating arbitrarily oriented components to vertical,
     north, and east.
   * add PPSD support for segments of arbitrary length
   * default bin width of PPSD is changed to 1dB. This is the value used by
     McNamara and Buland 2004.
   * fix a bug when using evalresp with RESP files with very short epochs.
     see #631.
   * for seisSim(seedresp={...})) for parameter "filename" instead of the
     path to a local file now also can be provided either a file-like
     object with RESP information or an obspy.xseed.Parser object
     (e.g. created reading a dataless SEED file).
   * seisSim(seedresp={...}): the seedresp dictionary now requires network,
     station, location, and channel keys.
   * removed deprecated psd module - use spectral_estimation module instead
   * removed deprecated sonic function - use array_processing function instead
   * corrected function signature of c_sac_taper
 - obspy.station:
   * adding support for FDSN StationXML
 - obspy.mseed:
   * new kwarg arguments for reading mseed files: header_byteorder and
     verbose
   * libmseed v2.12
 - obspy.neic:
   * new module to access data from CWB QueryServer run at the National
     Earthquake Information Center (NEIC) in Golden, CO USA.
 - obspy.y:
   * adding read support for Nanometrics Y file format
 - scripts:
   * obspy-plot: new option "-o" to output plot to file instead of opening
     a window

0.8.4
 - bugfixes to make ObsPy work with the latest Python 2.x and NumPy releases
 - critical bugfixes for the waveform plotting and the xml wrapper
 - bugfix so that copy.deepcopy() works with the obspy.core.stream.Stream
   class
 - fixing some imports

0.8.3:
 - circumventing an issue in the current libmseed release that can lead to
   some float values being read in wrongly

0.8.2:
 - fixing a bug in plotting methods of Trace and Stream
 - stream/trace.plot(type="dayplot") can display event information now

0.8.1:
 - fixing a bug parsing QuakeML from a StringIO object using xml and
   autodetection

0.8.0:
 - version numbering: one single, common version number for ObsPy now.
   Use "import obspy; print obspy.__version__"
 - discontinuing Python 2.5 support
 - most important classes/functions can be imported like "from obspy import
   ...", currently: read, Trace, Stream, UTCDateTime and readEvents
 - obspy.arclink:
   * refactored attributes in getPAZ to stick better with the SEED standard
 - obspy.core:
   * fixing preview generation for sampling rates containing floats
   * fixing deprecated_keywords decorator for the case of removed keywords
   * fixing SLIST and TSPAIR reading/writing of empty traces or traces
     containing only one or two data points
   * adding taper() method to Trace/Stream using cosTaper of ObsPy and also
     all scipy windowing functions
   * adding cutout() method to Stream
   * removed all deprecated UTCDateTime methods
   * adding a class and script to determine flinn-engdahl regions for given
     longitude and latitude
   * adding rotate() method to Stream wrapping rotate functions in
     obspy.signal
 - obspy.imaging:
   * obspy-scan: adding options to control start/endtime and channels, adding
     options to not plot gaps and reducing file size for plots considerably.
 - obspy.iris:
   * many services have been discontinued on the server side. Use obspy.fdsn
     instead for discontinued services.
   * still existing services now are distinguished by a major version of the
     particular service (like obspy.fdsn).
 - obspy.mseed:
   * Bugfix writing traces containing one or two samples only
   * writeMSEED emits an UserWarning while writing an empty trace
 - obspy.sac:
   * fixing SAC and SACXY reading/writing of empty traces or traces containing
     only one or two data points
   * new debug_headers flag for reading SAC files in order to extract all
     header variables (issue #390)
 - obspy.segy:
   * unpack SEGYTrace.data on-the-fly patch contributed Nathaniel Miller
   * fixing a bug related to negative values in trace header
 - obspy.seishub:
   * adding kwarg to control number of retries for failing requests
   * adding obspy.xseed as dependency (in setup.py and debian/control)
   * changing obspy.client.station.getPAZ() call syntax to use seed_id
     (args/kwargs)
   * adding local caching of requests for PAZ and coordinates to avoid
     repeated requests to server
 - obspy.sh:
   * file extension 'QBN' not added twice anymore if data_directory was set
   * fixing SH_ASC and Q reading/writing of empty traces or traces containing
     only one or two data points
 - obspy.signal:
   * module psd has been refactored to spectral_estimation
   * adding function for cross correlation pick correction
   * removing pitsa-compatibility in response function calculation
     (no complex conjugate)
   * preventing a possible duplicated overall sensitivity removal in seisSim
     when using the option seedresp
   * adding optimized C-code for classic STALTA. Runs approximately, 1000x
     faster than pure python code. It has now the same order of speed as the
     recursive STALTA
   * new CAPON method for array_analysis / array_processing
   * sonic was renamed to array_processing, sonic is now deprecated
 - obspy.xseed:
   * fixed a bug with Dataless to XSEED conversion using split_stations=True
   * fixed a bug affecting getPAZ() and getCoordinates() when selecting
     specific channels from complex dataless files
     (see: https://github.com/obspy/obspy/issues/412)
   * added getInventory() method to the Parser object. Returns a dictionary
     about the contents of the Parser object. This is also integrated in the
     string representation and makes it more informative.
   * allow parsing of oversized VariableString from SEED, but warn and cut
     string to max_length at writing SEED (#701)
 - obspy.mseed:
   * adding experimental details option, which extracts timing quality and
     info on the calibration

0.7.1:
 - obspy.arclink:
   * proper DeprecationWarning for deprecated keywords for
     Client.getWaveform()
 - obspy.core:
   * fixing negative azimuths returned by gps2DistAzimuth [#375]

0.7.0:
 - obspy.arclink:
   * requesting time spans (using 'starttime' and 'endtime' keywords) are
     deprecated in Client.getPAZ() and Client.getMetadata() - use 'time'
     instead
   * output format has changed for Client.getPAZ(..., time=dt)
   * 'getCoordinates' and 'getPAZ' keywords are deprecated in
     Client.getWaveform() - use 'metadata' instead
   * Client.getWaveform(..., metadata=True) will return both keywords as well
     as PAZ - inventory request is done only once per request -> huge
     performance improvement compared to previous implementation
   * traces requested via Client.getWaveform(..., metadata=True) covering
     multiple instrumentations will be split and the correct PAZ are appended
 - obspy.core:
   * new Catalog/Event classes
   * read/write support for QuakeML files
   * new resample method for Trace and Stream object
   * Trace.__mod__ (splits Trace into Stream containing traces with num
     samples)
   * Trace.__div__ (splits Trace into Stream containing num traces)
   * implementation of __mul__ method for Trace and Stream objects
   * new formatSeedLink method for UTCDateTime object
   * new split method for transforming streams containing masked arrays into
     contiguous traces
   * new util.xmlwrapper module for uniform API for Python's default xml and
     lxml
   * new obspy.core.util.types.Enum class
   * refactored obspy.core.util.ordereddict into obspy.core.util.types
   * refactored kilometer2degrees and locations2degrees from obspy.taup into
     obspy.core.util.geodetics
   * adding 'equal_scale' option to plot() method
   * removing __hash__ fixture for Stream and Trace
   * stream.select works now case insensitive
   * support for initialization of UTCDateTime from numpy.string_ types
   * new dtype parameter on read method allows converting data into given
     dtype
   * AttribDict may now be initialized with (key, value) kwarg pairs, e.g.
     AttribDict(a=1, b=2).
    * changed many setter/getter in UTCDateTime to private methods, e.g.
      _getDate
   * added UTCDateTime.DEFAULT_PRECISION
   * import of an unsupported waveform will result into a TypeError [#338]
   * added compatibility methods for AttribDict and UTCDateTime
   * retaining trace order in stream while merging
   * deprecated_keywords decorator may warn and ignore keywords by setting the
     keyword mapping to None
 - obspy.db:
   * added client for a database created by obspy.db
   * adapting to changes in obspy.core.util.base version 0.6.0 and above
 - obspy.gse2:
   * bugfix for buffer overflow in test_readDos
   * bugfix checksum calculation of GSE2/GSE1
 - obspy.imaging:
   * Trace.label/Stream.label can be used to overwrite default labels
   * better support for huge/tiny y-ticks and plots containing multiple traces
   * adding 'equal_scale' option to plot() method
   * Limited localization support and the time axis(es) can be swapped.
   * traces with same id but different processing steps will not be merged
     anymore using the plot() method
   * accept a list of two values for width of beachballs (using Ellipse patch)
 - obspy.iris:
   * added low-level interface for IRIS timeseries WS
   * added low-level interface for IRIS traveltime WS
   * new Client.getEvents method able to return a ObsPy catalog object
 - obspy.mseed:
   * changing license to LGPL (same as libmseed)
   * libmseed 2.7 (fixes sampling rates above 32,767 Hz)
   * adding read/write support for very large and very small sampling rates
     using blockette 100 in MiniSEED
   * new obspy-mseed-recordanalyzer script for analyzing SEED files via
     console
   * new obspy.mseed.util.shiftTimeOfFile() function for shifting
     the time of all records without interfering with the rest of the file.
 - obspy.neries:
   * new format 'catalog' for getEvents, getEventDetail and getLatestEvents
     methods - deprecating old format defaults
 - obspy.sac:
   * bugfix for SAC files containing null terminated strings
 - obspy.seg2:
   * bugfix in parsing starttime from seg2 header
 - obspy.signal:
   * adding toolbox to calculate Time-Frequency Misfits
   * fixed bug in calculation of time derivatives
   * fixing a misleading entry point for trigger, adding a missing one
   * adding coincidence triggering routine
 - obspy.taup:
   * deprecated kilometer2degrees and locations2degrees - one can find those
     methods on obspy.core.util now
 - obspy.xseed:
   * fixed a bug with exactly one pole or one zero in response information

0.1.0:
 - obspy.datamark:
   * read support
 - obspy.realtime:
   * initial release<|MERGE_RESOLUTION|>--- conflicted
+++ resolved
@@ -19,6 +19,10 @@
      (see #860)
    * Stream/Trace.slice() now has the optional `nearest_sample` argument from
      Stream/Trace.trim().
+ - obspy.clients.fdsn:
+   * Now requests gzipped data for the XML files. Much smaller files!
+   * The station service can now also be used to download files in the text
+     format. This has limited information but is much faster.
  - obspy.clients.neries:
    * Removed the dedicated client. Data can still be accessed by using the FDSN
      client.
@@ -29,6 +33,8 @@
      from matplotlib is available for those using older matplotlib releases.
  - obspy.io.shapefile:
    * New module for ESRI shapefile write support (see #1066)
+ - obspy.io.stationtxt:
+   * New module reading the FDSN station files.
  - obspy.signal:
    * Switch to second-order sections for filters; backported from SciPy 0.16.0
      (see #1028)
@@ -140,9 +146,6 @@
    * Bulk station downloading using POST requests.
    * Support for FDSNWS 1.1, e.g. the `matchtimeseries` parameter for the
      station service.
-   * Now requests gzipped data for the XML files. Much smaller files!
-   * The station service can now also be used to download files in the text
-     format. This has limited information but is much faster.
  - obspy.imaging:
    * Maintain beach ball aspect ratio through optional axes argument (see
      #734)
@@ -226,15 +229,10 @@
    * add get_coordinates method to inventory and network objects (see #740)
    * read/write support for DataAvailability tags in StationXML files.
    * write support for SACPZ ASCII representation of channel responses.
-<<<<<<< HEAD
  - obspy.taup:
    * Replaced Fortran implementation with much more powerful Python port of
 	 Java TauP. This enabled us to drop all Fortran code, which simplifies
      releases and builds tremendously.
-=======
-   * read support for the text format of the FDSN web services.
-   * StationXML detection now based on the XML root tag.
->>>>>>> 37790ceb
  - obspy.xseed:
    * add support for Poles and Zeros type "B" (Analog, Hz), see #899
  - obspy.zmap:
